--- conflicted
+++ resolved
@@ -374,7 +374,6 @@
               </div>
             )}
 
-<<<<<<< HEAD
             {/* OCR Text Column */}
             {textVisible && (
               <div className="space-y-8 transition-all duration-300 ease-in-out">
@@ -395,13 +394,6 @@
                     </svg>
                   </button>
                 </div>
-=======
-            {/* Text Column */}
-            <div className="space-y-8">
-              <h2 className="text-xl font-semibold text-gray-700 sticky top-0 bg-gray-100 py-2">
-                Text
-              </h2>
->>>>>>> e3a40378
               {numPages && Array.from({ length: numPages }, (_, index) => (
                 <div key={index + 1} className="bg-white p-4 rounded-lg shadow-md">
                   <div className="mb-3 flex justify-between items-center">
